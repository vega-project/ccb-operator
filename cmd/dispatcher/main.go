package main

import (
	"context"
	"flag"
	"fmt"
	"io/ioutil"
	"os"
	"os/signal"
	"strings"
	"syscall"
	"time"

	"github.com/go-redis/redis"
	"github.com/sirupsen/logrus"

	"k8s.io/client-go/kubernetes"
	coordination "k8s.io/client-go/kubernetes/typed/coordination/v1"
	"k8s.io/client-go/tools/leaderelection"
	"k8s.io/client-go/tools/leaderelection/resourcelock"

	client "github.com/vega-project/ccb-operator/pkg/client/clientset/versioned"
	"github.com/vega-project/ccb-operator/pkg/dispatcher/operator"
	"github.com/vega-project/ccb-operator/pkg/util"
)

type options struct {
	namespace          string
	redisURL           string
	redisPasswordFile  string
	redisSortedSetName string
}

func gatherOptions() options {
	o := options{}
	fs := flag.NewFlagSet(os.Args[0], flag.ExitOnError)

	fs.StringVar(&o.namespace, "namespace", "", "Namespace where the calculations exists")
	fs.StringVar(&o.redisURL, "redis-url", "", "Redis database url host")
	fs.StringVar(&o.redisPasswordFile, "redis-password-file", "", "Path of the Redis database password file")
	fs.StringVar(&o.redisSortedSetName, "redis-sorted-set-name", "vz", "Name of the Redis sorted set")

	fs.Parse(os.Args[1:])
	return o
}

func validateOptions(o options) error {
	if len(o.namespace) == 0 {
		return fmt.Errorf("--namespace was not provided")
	}
	return nil
}

func main() {
	logger := logrus.New()

	o := gatherOptions()
	err := validateOptions(o)
	if err != nil {
		logger.WithError(err).Fatal("invalid options")
		os.Exit(1)
	}

	clusterConfig, err := util.LoadClusterConfig()
	if err != nil {
		logger.WithError(err).Error("could not load cluster clusterConfig")
	}

	vegaClient, err := client.NewForConfig(clusterConfig)
	if err != nil {
		logger.WithError(err).Error("could not create client")
	}

	kubeclient, err := kubernetes.NewForConfig(clusterConfig)
	if err != nil {
		logger.Fatalf("Failed to build Kubernetes client: %s", err.Error())
	}

	coordinationClient, err := coordination.NewForConfig(clusterConfig)
	if err != nil {
		logger.Fatalf("Failed to build coordination client: %s", err.Error())
	}

	redisPasswordFile, err := ioutil.ReadFile(o.redisPasswordFile)
	if err != nil {
		logger.WithError(err).Fatal("Failed to retrieve database password from a file")
	}

	redisClient := redis.NewClient(&redis.Options{
		Addr:     o.redisURL,
		Password: strings.TrimSpace(string(redisPasswordFile)),
		DB:       0,
	})

	stopCh := make(chan struct{}, 1)
	signalCh := make(chan os.Signal, 1)
	signal.Notify(signalCh, syscall.SIGINT, syscall.SIGTERM)

	id, err := os.Hostname()
	if err != nil {
		logger.WithError(err).Fatal("failed to get hostname")
	}
	lock, err := resourcelock.New(resourcelock.EndpointsResourceLock,
		o.namespace,
		"calculations",
		kubeclient.CoreV1(),
		coordinationClient,
		resourcelock.ResourceLockConfig{
			Identity: id,
		})
	if err != nil {
		logger.Fatalf("Failed to create lock: %v", err)
	}

<<<<<<< HEAD
	go func() {
		http.Handle("/metrics", promhttp.Handler())
		http.ListenAndServe(":3001", nil)
	}()

=======
>>>>>>> 9df98616
	ctx, cancel := context.WithCancel(context.Background())
	defer cancel()

	go leaderelection.RunOrDie(ctx, leaderelection.LeaderElectionConfig{
		Lock:          lock,
		LeaseDuration: 15 * time.Second,
		RenewDeadline: 10 * time.Second,
		RetryPeriod:   2 * time.Second,
		Callbacks: leaderelection.LeaderCallbacks{
			OnStartedLeading: func(ctx context.Context) {
				logger.Info("Started leading.")
				ctx, cancel = context.WithCancel(ctx)
				defer cancel()

				op := operator.NewMainOperator(ctx, kubeclient, vegaClient, o.redisURL, redisClient, o.redisSortedSetName)

				// Initialize the operator
				op.Initialize()

				if err := op.Run(stopCh); err != nil {
					logger.Fatalf("Error starting operator: %s", err.Error())
				}
				logger.Infoln("close.")
			},
			OnStoppedLeading: func() {
				logger.Fatalf("The leader election lost.")
			},
		},
	})

	for {
		select {
		case <-signalCh:
			logger.Infof("Shutdown signal received, exiting...")
			close(stopCh)
			os.Exit(0)
		}
	}
}<|MERGE_RESOLUTION|>--- conflicted
+++ resolved
@@ -112,14 +112,11 @@
 		logger.Fatalf("Failed to create lock: %v", err)
 	}
 
-<<<<<<< HEAD
 	go func() {
 		http.Handle("/metrics", promhttp.Handler())
 		http.ListenAndServe(":3001", nil)
 	}()
 
-=======
->>>>>>> 9df98616
 	ctx, cancel := context.WithCancel(context.Background())
 	defer cancel()
 
