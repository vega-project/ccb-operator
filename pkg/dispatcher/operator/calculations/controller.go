package calculations

import (
	"fmt"
	"time"

	redigo "github.com/garyburd/redigo/redis"
	"github.com/go-redis/redis"
	"github.com/sirupsen/logrus"

	"k8s.io/client-go/tools/cache"
	"k8s.io/client-go/util/workqueue"

	"k8s.io/apimachinery/pkg/api/equality"
	"k8s.io/apimachinery/pkg/api/errors"
	"k8s.io/apimachinery/pkg/util/diff"
	"k8s.io/apimachinery/pkg/util/runtime"
	"k8s.io/apimachinery/pkg/util/wait"

	calculationsv1 "github.com/vega-project/ccb-operator/pkg/apis/calculations/v1"
	calculationsclient "github.com/vega-project/ccb-operator/pkg/client/clientset/versioned"
	informers "github.com/vega-project/ccb-operator/pkg/client/informers/externalversions/calculations/v1"
	listers "github.com/vega-project/ccb-operator/pkg/client/listers/calculations/v1"
	"github.com/vega-project/ccb-operator/pkg/util"
)

const (
	controllerName = "Calculations"
)

<<<<<<< HEAD
var calculationValues = prometheus.NewGaugeVec(prometheus.GaugeOpts{
	Namespace: "vega",
	Name:      "vega_calculations",
	Help:      "Calculation ID, status and time of creation",
},
	[]string{
		"calc_id",
		"status",
		"creation_time",
	})

func init() {
	prometheus.Register(calculationValues)
}

=======
>>>>>>> 9df98616
// Controller ...
type Controller struct {
	calculationLister  listers.CalculationLister
	calculationClient  calculationsclient.Interface
	logger             *logrus.Entry
	calculationsSynced cache.InformerSynced
	taskQueue          *util.TaskQueue
	redisClient        *redis.Client
}

// NewController ...
func NewController(calculationClient calculationsclient.Interface, calculationInformer informers.CalculationInformer, redisClient *redis.Client) *Controller {
	logger := logrus.WithField("controller", "calculations")
	logger.Level = logrus.DebugLevel
	controller := &Controller{
		calculationLister:  calculationInformer.Lister(),
		calculationsSynced: calculationInformer.Informer().HasSynced,
		calculationClient:  calculationClient,
		logger:             logger,
		redisClient:        redisClient,
	}

	controller.taskQueue = util.NewTaskQueue(
		workqueue.NewNamedRateLimitingQueue(workqueue.DefaultControllerRateLimiter(), "Calculations"),
		controller.syncHandler, controllerName, logger)

	logger.Info("Setting up the Calculations event handlers")
	calculationInformer.Informer().AddEventHandler(cache.ResourceEventHandlerFuncs{
		AddFunc: func(obj interface{}) {
			mObj := obj.(*calculationsv1.Calculation)
			logger.Infof("Created object: %q", mObj.ObjectMeta.Name)
			controller.taskQueue.Enqueue(mObj)
		},
		UpdateFunc: func(old, changed interface{}) {
			if !equality.Semantic.DeepEqual(old, changed) {
				controller.logger.Debugf("Updating object: %q", diff.ObjectReflectDiff(old, changed))
			}
			controller.taskQueue.Enqueue(changed)
		},
		DeleteFunc: func(obj interface{}) {
			calc := obj.(*calculationsv1.Calculation)
			controller.logger.WithField("calculation", calc.Name).Warn("Deleting...")
			controller.taskQueue.Enqueue(obj)
		},
	})

	return controller
}

// Run will set up the event handlers for types we are interested in, as well
// as syncing informer caches and starting workers. It will block until stopCh
// is closed, at which point it will shutdown the workqueue and wait for
// workers to finish processing their current work items.
func (c *Controller) Run(stopCh <-chan struct{}) error {
	defer runtime.HandleCrash()
	defer c.taskQueue.Workqueue.ShutDown()

	// Start the informer factories to begin populating the informer caches
	c.logger.Info("Starting Calculations controller")

	// Wait for the caches to be synced before starting workers
	c.logger.Info("Waiting for calculations informer caches to sync")
	if ok := cache.WaitForCacheSync(stopCh, c.calculationsSynced); !ok {
		return fmt.Errorf("failed to wait for caches to sync")
	}

	c.logger.Info("Starting calculation workers")
	go wait.Until(c.taskQueue.RunWorker, time.Second, stopCh)

	<-stopCh
	return nil
}

func (c *Controller) syncHandler(key string) error {
	// Convert the namespace/name string into a distinct namespace and name
	_, name, err := cache.SplitMetaNamespaceKey(key)
	if err != nil {
		return fmt.Errorf("invalid resource key: %s", key)
	}

	// Get the calculation resource with this namespace/name
	calc, err := c.calculationLister.Get(name)
	if err != nil {
		if errors.IsNotFound(err) {
			runtime.HandleError(fmt.Errorf("calculation '%s' in work queue no longer exists", key))
			return nil
		}
		return err
	}

	toUpdate := make(map[string]interface{})
	status, _ := redigo.Strings(c.redisClient.HMGet(calc.DBKey, "status").Result())

	if len(status) > 0 {
		if calc.Phase == "Completed" && status[0] != "Completed" {
			toUpdate["status"] = "Completed"
			c.logger.WithFields(logrus.Fields{"dbkey": calc.DBKey, "for-calculation": calc.Name}).Info("Updating database with results...")
			c.redisClient.HMSet(calc.DBKey, toUpdate)
		}
	}
	return nil
}<|MERGE_RESOLUTION|>--- conflicted
+++ resolved
@@ -28,7 +28,6 @@
 	controllerName = "Calculations"
 )
 
-<<<<<<< HEAD
 var calculationValues = prometheus.NewGaugeVec(prometheus.GaugeOpts{
 	Namespace: "vega",
 	Name:      "vega_calculations",
@@ -44,8 +43,6 @@
 	prometheus.Register(calculationValues)
 }
 
-=======
->>>>>>> 9df98616
 // Controller ...
 type Controller struct {
 	calculationLister  listers.CalculationLister
